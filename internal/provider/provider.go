--- conflicted
+++ resolved
@@ -57,16 +57,13 @@
 				"juju_model": dataSourceModel(),
 			},
 			ResourcesMap: map[string]*schema.Resource{
-<<<<<<< HEAD
-=======
 				"juju_model":       resourceModel(),
-				"juju_user":        resourceUser(),
->>>>>>> 33b23e1d
 				"juju_application": resourceApplication(),
 				"juju_credential":  resourceCredential(),
 				"juju_integration": resourceIntegration(),
 				"juju_model":       resourceModel(),
 				"juju_offer":       resourceOffer(),
+        "juju_user":        resourceUser(),
 			},
 		}
 
